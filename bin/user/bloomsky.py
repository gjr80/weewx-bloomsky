#!/usr/bin/python
<<<<<<< HEAD
"""
bloomsky.py

A WeeWX driver for the BloomSky family of personal weather devices.

Copyright (C) 2017-19 Gary Roderick                 gjroderick<at>gmail.com

This program is free software: you can redistribute it and/or modify it under
the terms of the GNU General Public License as published by the Free Software
Foundation, either version 3 of the License, or (at your option) any later
version.

This program is distributed in the hope that it will be useful, but WITHOUT ANY
WARRANTY; without even the implied warranty of MERCHANTABILITY or FITNESS FOR A
PARTICULAR PURPOSE.  See the GNU General Public License for more details.

You should have received a copy of the GNU General Public License along with
this program.  If not, see http://www.gnu.org/licenses/.

Version: 1.0.1                                    Date: 23 June 2019

Revision History
    23 June 2019        v1.0.1
        - additional exception handling to handle a malformed API response
    31 May 2019         v1.0.0
        - now python 2.6+, 3.5+ compatible
    29 May 2019         v0.1.1
        - added missing barometer, luminance and raining fields to default
          sensor map
    25 June 2017        v0.1.0
        - initial release

=======
# bloomsky.py
#
# A weeWX driver for the Bloomsky family of personal weather devices.
#
# Copyright (C) 2017 Gary Roderick                  gjroderick<at>gmail.com
#
# This program is free software: you can redistribute it and/or modify it under
# the terms of the GNU General Public License as published by the Free
# Software Foundation, either version 3 of the License, or (at your option) any
# later version.
#
# This program is distributed in the hope that it will be useful, but WITHOUT
# ANY WARRANTY; without even the implied warranty of MERCHANTABILITY or FITNESS
# FOR A PARTICULAR PURPOSE.  See the GNU General Public License for more
# details.
#
# You should have received a copy of the GNU General Public License along with
# this program.  If not, see http://www.gnu.org/licenses/.
#
# Version: 0.2.0rc2                                 Date: ?? January 2018
#
# Revision History
#   ?? January 2018      v0.2.0
#       - now supports multiple devices
#   25 June 2017         v0.1.0
#       - initial release
#
"""A weeWX driver for the Bloomsky family of personal weather devices.
>>>>>>> 5cc827d2


To use this driver:

1.  Put this file in $BIN_ROOT/user.

2.  Add the following stanza to weewx.conf:

[Bloomsky]
    # This section is for the BloomSky station

    # BloomSky API key obtained from dashboard.bloomsky.com
    api_key = INSERT_API_KEY_HERE

<<<<<<< HEAD
    # BloomSky claim data is updated from the station every 5-8 minutes.
    # How often in seconds the driver will poll the BloomSky API. Default is
    # 60 seconds
    poll_interval = 60

    # Number of times to try to get a response from the BloomSky API before
    # aborting the attempt. Default is 3.
    max_tries = 3

    # Time to wait in seconds between retries. Default is 10 seconds.
    retry_wait = 10

    # The driver itself
    driver = user.bloomsky

3.  The BloomSky driver uses a default sensor map to map BloomSky API fields to
common WeeWX fields. If required this default sensor map can be overridden by
adding a [[sensor_map]] stanza to the [Bloomsky] stanza in weewx.conf. To
override the default sensor map add the following to the [Bloomsky]
stanza in weewx,conf altering/removing/adding WeeWX field names as required:

    # Define a mapping to map BloomSky API fields to WeeWX fields.
    #
    # Format is weewx_field = bloomsky_api_field
    #
    # where:
    #   weewx_field is a WeeWX field name to be included in the generated loop
    #       packet
    #   bloomsky_api_field is a BloomSky API JSON response field name
    #
    #   Note: WeeWX field names will be used to populate the generated loop
    #         packets. Fields will only be saved to database if the field name
    #         is included in the in-use database schema.
    #
    #   Child groups in the JSON response are designated by a [[[ ]]] stanza,
    #   eg [[[Data]]].
    #
    [[sensor_map]]
        deviceID = DeviceID
        deviceName = DeviceName
        [[[Data]]]
            outTemp = Temperature
            txBatteryStatus = Voltage
            UV = UVIndex
            outHumidity = Humidity
            barometer = Pressure
            imageURL = ImageURL
            deviceType = DeviceType
            night = Night
            raining = Rain
            luminance = Luminance
            imageTimestamp = ImageTS
        [[[Point]]]
            inTemp = Temperature
            inHumidity = Humidity
        [[[Storm]]]
            rainRate = RainRate
            windSpeed = SustainedWindSpeed
            windDir = WindDirection
            windGust = WindGust
            dailyRain = RainDaily

4.  Add the following stanza to weewx.conf:
=======
    # How often in seconds the driver will poll the Bloomsky API. Default is
    # 60 seconds. Bloomsky claim data is updated from the station every
    # 5-8 minutes.
    poll_interval = 60

3.  Add the following stanza to weewx.conf:
>>>>>>> 5cc827d2

    Note: If an [Accumulator] stanza already exists in weewx.conf just add the
          child [[]] settings.

[Accumulator]
    [[deviceID]]
        adder = noop
    [[deviceName]]
        adder = noop
    [[imageURL]]
        adder = noop
    [[deviceType]]
        adder = noop
    [[night]]
        adder = noop
    [[imageTimestamp]]
        adder = noop
    [[raining]]
        adder = noop

5.  In weewx.conf under [Station] set the station_type option as follows:

    station_type = Bloomsky

<<<<<<< HEAD
6.  Before running WeeWX with the BloomSky driver you may wish to run the driver
from the command line to ensure correct operation. To run the driver from the
command line enter one of the the following commands depending on your WeeWX
installation type:
=======
5.  If weeWX is running stop then start weeWX otherwise start weeWX.

6.  Confirm operation via the log. WeeWX should download data from the Bloomsky
site every poll_interval seconds and weeWX should generate an archive record
every archive period. What observational data is saved to archive will depend
on the database schema in use, as an example the default schema should see
outTemp, pressure and outHumidity data being saved to archive when using Sky or
Sky2 device. A storm device should see rain, rainRate, windSpeed, windDir and
windGust being saved to archive.


Standalone use

The driver can be used in standalone mode for testing or development without
the overheads of a running weeWX instance. To run the driver in standalone
mode:

1.  Put this file in $BIN_ROOT/user.

2.  Depending on how weeWX was installed use one of the following commands:

    -   setup.py install:

        $ PYTHONPATH=/home/weewx/bin python /home/weewx/bin/user/bloomsky.py

    -   any other weeWX install:

        $ PYTHONPATH=/usr/share/weewx python /usr/share/weewx/user/bloomsky.py

    Note: The driver can be run wihtout a [Bloomsky] stanza in weewx.conf but
          the user will need to provide a   Bloomsky API key on the command
          line and only the default sensor mapping will be available. A custom
          sensor mapping can be used when running in standalone mode by
          including a [[sensor_map]] stanza under thew weewx.conf [Bloomsky]
          stanza.
>>>>>>> 5cc827d2


Support for Multiple Device IDs

1.  In the case of Bloomsky accounts that have multiple device IDs (as distinct
from multiple devices) a default install will result in data being obtained and
used from the first found device ID. Other device IDs are ignored. This driver
can use data from multiple device IDs by defining a sensor map in weewx.conf
under [Bloomsky]. Refer to the Bloomsky driver User's Guide
(https://github.com/gjr80/weewx-bloomsky/wiki/User's-Guide).


<<<<<<< HEAD
7.  If WeeWX is running stop then start WeeWX otherwise start WeeWX.
"""

# Python imports
=======
Known Limitations

- does not support multiple rain fields in a multi-device (Storm) setup
"""

# Python imports
import Queue
import fnmatch
>>>>>>> 5cc827d2
import json
import socket
import syslog
import threading
import time

# python 2/3 compatibility shims
from six.moves import queue
from six.moves import urllib

<<<<<<< HEAD
# WeeWX imports
=======
# weeWX imports
import weecfg
>>>>>>> 5cc827d2
import weeutil

import weewx.drivers

DRIVER_NAME = 'Bloomsky'
<<<<<<< HEAD
DRIVER_VERSION = "1.0.0"
=======
DRIVER_VERSION = "0.2.0rc2"
>>>>>>> 5cc827d2


def logmsg(level, msg):
    syslog.syslog(level, 'bloomsky: %s: %s' %
                  (threading.currentThread().getName(), msg))


def logdbg(msg):
    logmsg(syslog.LOG_DEBUG, msg)


def logdbg2(msg):
    if weewx.debug >= 2:
        logmsg(syslog.LOG_DEBUG, msg)


def logdbg3(msg):
    if weewx.debug >= 3:
        logmsg(syslog.LOG_DEBUG, msg)


def loginf(msg):
    logmsg(syslog.LOG_INFO, msg)


def logerr(msg):
    logmsg(syslog.LOG_ERR, msg)


def loader(config_dict, engine):
    return BloomskyDriver(**config_dict[DRIVER_NAME])


def confeditor_loader():
    return BloomskyConfEditor()


# ============================================================================
#                         class BloomskyConfEditor
# ============================================================================


class BloomskyConfEditor(weewx.drivers.AbstractConfEditor):

    @property
    def default_stanza(self):
        return """
[Bloomsky]
    # This section is for the BloomSky station

    # BloomSky API key obtained from dashboard.bloomsky.com
    api_key = INSERT_API_KEY_HERE

    # The driver itself
    driver = user.bloomsky
"""

    def prompt_for_settings(self):
        settings = dict()
        print("Specify the API key from dashboard.bloomsky.com")
        settings['api_key'] = self._prompt('api_key')
        return settings


# ============================================================================
#                           class BloomskyDriver
# ============================================================================


class BloomskyDriver(weewx.drivers.AbstractDevice):
<<<<<<< HEAD
    """BloomSky driver class."""

    # map from BloomSky API field names to WeeWX db schema names
    DEFAULT_SENSOR_MAP = {'deviceID':   'DeviceID',
                          'deviceName': 'DeviceName',
                          'Data':       {'outTemp':         'Temperature',
                                         'txBatteryStatus': 'Voltage',
                                         'UV':              'UVIndex',
                                         'outHumidity':     'Humidity',
                                         'imageURL':        'ImageURL',
                                         'deviceType':      'DeviceType',
                                         'barometer':       'Pressure',
                                         'luminance':       'Luminance',
                                         'raining':         'Rain',
                                         'night':           'Night',
                                         'imageTimestamp':  'ImageTS'},
                          'Point':      {'inTemp':          'Temperature',
                                         'inHumidity':      'Humidity'},
                          'Storm':      {'rainRate':        'RainRate',
                                         'windSpeed':       'SustainedWindSpeed',
                                         'windDir':         'WindDirection',
                                         'windGust':        'WindGust',
                                         'rainDaily':       'RainDaily'}
=======
    """Driver for obtaining data from the Bloomsky API."""

    # Sane default map from Bloomsky API field names to weeWX db schema names
    # that will work in most cases (ie single Sky and/or Storm). Accounts with
    # multiple DeviceIDs (ie more than one Sky or more than one Storm) will
    # need to define a map in weewx.conf.
    DEFAULT_SENSOR_MAP = {'deviceID':        '*.DeviceID',
                          'deviceName':      '*.DeviceName',
                          'outTemp':         '*.Data.Temperature',
                          'txBatteryStatus': '*.Data.Voltage',
                          'UV':              '*.Data.UVIndex',
                          'outHumidity':     '*.Data.Humidity',
                          'imageURL':        '*.Data.ImageURL',
                          'deviceType':      '*.Data.DeviceType',
                          'night':           '*.Data.Night',
                          'imageTimestamp':  '*.Data.ImageTS',
                          'luminance':       '*.Data.Luminance',
                          'barometer':       '*.Data.pressure',
                          'inTemp':          '*.Point.Temperature',
                          'inHumidity':      '*.Point.Humidity',
                          'rainRate':        '*.Storm.RainRate',
                          'windSpeed':       '*.Storm.SustainedWindSpeed',
                          'windDir':         '*.Storm.WindDirection',
                          'windGust':        '*.Storm.WindGust',
                          'rainDaily':       '*.Storm.RainDaily'
>>>>>>> 5cc827d2
                          }
    DEFAULT_DELTAS = {'rain': 'rainDaily'}

    def __init__(self, **stn_dict):
        loginf('driver version is %s' % DRIVER_VERSION)

        # get the sensor map
        self.sensor_map = stn_dict.get('sensor_map',
                                       BloomskyDriver.DEFAULT_SENSOR_MAP)
        loginf('sensor map is %s' % self.sensor_map)
<<<<<<< HEAD
        # number of time to try and get a response from the BloomSky API
=======

        # get the deltas
        self.deltas = stn_dict.get('deltas', BloomskyDriver.DEFAULT_DELTAS)
        loginf('deltas is %s' % self.deltas)

        # number of time to try and get a response from the Bloomsky API
>>>>>>> 5cc827d2
        max_tries = int(stn_dict.get('max_tries', 3))
        # wait time in seconds between retries
        retry_wait = int(stn_dict.get('retry_wait', 10))
        # BloomSky claim data is updated from the station every 5-8 minutes.
        # Set how often (in seconds) we should poll the API.
        poll_interval = int(stn_dict.get('poll_interval', 60))
        # API key issued obtained from dashboard.bloomsky.com
        api_key = stn_dict['api_key']
        obfuscated = ''.join(('"....', api_key[-4:], '"'))
        logdbg('poll interval is %d seconds, API key is %s' % (poll_interval,
                                                               obfuscated))
        logdbg('max tries is %d, retry wait time is %d seconds' % (max_tries,
                                                                   retry_wait))
        self._counter_values = dict()
        self.last_rain = None
<<<<<<< HEAD
        # create an ApiClient object to interact with the BloomSky API
=======
        # create an ApiClient object to interact with the Bloomsky API
>>>>>>> 5cc827d2
        self.collector = ApiClient(api_key,
                                   poll_interval=poll_interval,
                                   max_tries=max_tries,
                                   retry_wait=retry_wait)
        # the ApiClient runs in its own thread so start the thread
        self.collector.startup()

    def closePort(self):
        """Shutdown the ApiClient object thread.

        Override the base class closePort() method. We don't have a port to
        close but rather we shut down the ApiClient object thread.
        """
        self.collector.shutdown()

    @property
    def hardware_name(self):
        return DRIVER_NAME

    @property
    def ids(self):
        """Return the Bloomsky device IDs."""

        raw_data = None
        # loop until we get some raw data
        while raw_data is None:
            # wrap in try..except so we can catch the empty queue error
            try:
                # get any data from the collector queue
                raw_data = self.collector.queue.get(True, 10)
            except Queue.Empty:
                # there was nothing in the queue so continue
                pass
        # The raw data will be a list of dicts where each dict is the data for
        # a particular device ID. Each dict should have a DeviceID field
        # containing the device ID.
        # initialise our response
        ids = []
        # iterate over each of the device dicts
        for device in raw_data:
            # append the device ID to our response, be prepared to catch the
            # case where there is no DeviceID field
            try:
                ids.append(device['DeviceID'])
            except KeyError:
                pass
        return ids

    def genLoopPackets(self):
<<<<<<< HEAD
        """Wait for BloomSky API from the ApiClient and yield a loop packets.
=======
        """Yield Bloomsky loop packets.
>>>>>>> 5cc827d2

        Run a continuous loop checking the ApiClient queue for data. When data
        arrives map the raw data to a WeeWX loop packet and yield the packet.
        """

        while True:
            # wrap in a try to catch any instances where the queue is empty
            try:
                # get any day from the collector queue
                raw_data = self.collector.queue.get(True, 10)
                # create a loop packet and initialise with dateTime and usUnits
                packet = {'dateTime': int(time.time() + 0.5),
                          'usUnits':  weewx.METRICWX
                          }
                self.map_to_fields(packet, raw_data)
                # if we did get a packet then yield it for processing
                if packet:
                    self.calculate_rain(packet)
                    # log the packet but only if debug>=2
                    logdbg2('Packet: %s' % packet)
                    yield packet
            except queue.Empty:
                # there was nothing in the queue so continue
                pass

<<<<<<< HEAD
    def data_to_packet(self, data):
        """Convert BloomSky data to WeeWX packet format.

        The Collector provides BloomSky API response in the form of a dict that
        may contain nested dicts of data. Fist map the BloomSky data to a flat
        WeeWX data packet then add a packet timestamp and unit system fields.
        Finally calculate rain since last packet.

        Input:
            data: BloomSky API response in dict format

        Returns:
            A WeeWX loop packet
        """

        # map the BloomSky API data to a WeeWX loop packet
        packet = self._map_fields(data, self.sensor_map)
        # add dateTime and usUnits fields
        packet['dateTime'] = int(time.time() + 0.5)
        # we ask the BloomSky API data for international units which gives us
        # data conforming to the METRICWX unit system
        packet['usUnits'] = weewx.METRICWX
        # BloomSky reports 2 rainfall fields, RainDaily and 24hRain; the
        # rainfall since midnight and the rainfall in the last 24 hours
        # respectively. Therefore we need to calculate the incremental rain
        # since the last packet using the RainDaily field (which was translated
        # to the WeeWX dailyRain field). We will see a decrement at midnight
        # when the counter is reset, this may cause issues if it is raining at
        # the time but there is little that can be done.
        if 'rainDaily' in packet:
            # get the rain so far today
            total = packet['rainDaily']
            # have we seen a daily rain reset?
            if (total is not None and self.last_rain is not None
                    and total < self.last_rain):
                # yes we have, just log it
                loginf("dailyRain decrement ignored:"
                       " new: %s old: %s" % (total, self.last_rain))
            # calculate the rainfall since the last packet
            packet['rain'] = weewx.wxformulas.calculate_rain(total,
                                                             self.last_rain)
            # adjust our last rain total
            self.last_rain = total
        return packet

    @staticmethod
    def _map_fields(data, map):
        """Map BloomSky API response fields to WeeWX loop packet fields.
=======
    def calculate_rain(self, packet):
        """Calculate rainfall values for rain fields."""

        for delta_field, src_field in self.deltas.iteritems():
            if src_field in packet:
                packet[delta_field] = self._calc_rain(src_field,
                                                      packet[src_field],
                                                      self._counter_values.get(src_field))
                self._counter_values[src_field] = packet[src_field]

    @staticmethod
    def _calc_rain(src_field, new_total, old_total):
        """Calculate rainfall given the current and previous totals."""

        delta = None
        if new_total is not None and old_total is not None:
            if new_total >= old_total:
                delta = new_total - old_total
            else:
                delta = new_total
        return delta

    def map_to_fields(self, packet, raw_data):
        """Map Bloomsky raw data to weeWX packet fields.

        Bloomsky API response is provided as a list of dicts with one dict per
        device ID. Iterate over each sensor map entry adding sensor data to the
        packet.

        Inputs:
            packet: the packet to be yielded
            data:   Bloomsky API response in list of dict format
        """

        # iterate over each of the sensors in the sensor map
        for s in self.sensor_map:
            # obtain the mapped sensor value from the raw data, if it can't be
            # found the returned value will be None
            value = self.get_sensor_value(raw_data, self.sensor_map[s])
            # if we have a value other than None add the field to the packet
            if value is not None:
                packet[s] = value
        return

    @staticmethod
    def get_sensor_value(data, sensor_pattern):
        """Get a Bloomsky sensor value given a Bloomsky sensor mapping.
>>>>>>> 5cc827d2

        Bloomsky API response is returned as a list of dicts with each dict
        representing a single device ID. To find a data element represented
        by a sensor mapping we first iterate over the dicts (device IDs) until
        we find a matching device and then traverse the device's data (which
        will contain nested dicts) to find the particular element.

<<<<<<< HEAD
        Input:
            data: BloomSky API response in dict format
            map: The sensor map (dict)

        Returns:
            A WeeWX loop packet consisting of only those fields in the sensor
            map that also exist in the source data dict.
        """

        # initialise our result
        packet = dict()
        # step through each key:value pair in the sensor map
        for (w_field, b_field) in map.items():
            # If the 'value' element is a dict we have a sub-map. Call
            # ourselves using the sub-data and sub-map.
            if hasattr(b_field, 'keys'):
                # we have a sub-map
                packet.update(BloomskyDriver._map_fields(data.get(w_field, {}),
                                                         b_field))
=======
        Sensor map is in the format:

            [XXXXX.][YYYYY.]ZZZZZ

        where:
            - XXXXX is an optional device ID value or glob pattern to be used
              to match a device ID. Use of * will match the first available
              device ID.
            - YYYYY is an optional value or pattern to match nested data in the
              API response. If used will normally be 'Data', 'Point' or
              'Storm'.
            - ZZZZZ is a Bloomsky API JSON response field name or glob pattern
              to be used to match a field.

        Inputs:
            data:           list of dicts containing the Bloomsky data
            sensor_pattern: sensor map pattern being used

        Returns:
            The data element referred to by the sensor map pattern. Will be
            None if no element found.
        """

        # initialise our response, assume nothing found to start with
        element = None
        # Need the device ID portion of the sensor pattern so we know when we
        # have a matching device ID. Split the sensor pattern into device ID
        # portion and the rest.
        parts = sensor_pattern.split('.', 1)
        # iterate over each device ID dict in our data
        for device in data:
            # do we have a device ID specifier or just a field specifier
            if len(parts) > 1:
                if BloomskyDriver._match(parts[0], device['DeviceID']):
                    element = BloomskyDriver._find_in_device(device, parts[1])
                    if element:
                        return element
>>>>>>> 5cc827d2
            else:
                # The sensor pattern is for a field only, that makes it simple,
                # just look for the field at the top level of the dict.
                # Iterate over the top level items in the dict looking for a
                # matching field. If the match happens to be a dict then ignore
                # it as our sensor pattern does not support that.
                for (k, v) in device.iteritems():
                    if sensor_pattern == k and not hasattr(k, 'keys'):
                        element = v
        return element

    @staticmethod
    def _find_in_device(data, sensor_pattern):
        """Find a data element for a device ID given a partial sensor map.

        Recursively search the data dict for a key that matches the sensor
        pattern.

        Inputs:
            data:           device ID data to be searched
            sensor_pattern: sensor map pattern being used

        Returns:
            The data element referred to by the sensor map pattern. Will be
            None if no element found.
        """

        # start of assuming we have no match
        element = None
        # Split the sensor map at the first period '.' character. Look for a
        # match for the first part of the pattern and then iteratively look for
        # the rest as required until the data element being sought is found (if
        # it exists)
        parts = sensor_pattern.split('.', 1)
        # do we have a 'dotted' sensor map or just a sensor/field name
        if len(parts) > 1:
            # it's a 'dotted' sensor map
            for (k, v) in data.iteritems():
                # iterate over the key, value pairs of our data to see if we
                # have a match
                if BloomskyDriver._match(k, parts[0]):
                    # we have a match so recursively call ourself to continue
                    # the search at the next 'level' down
                    element = BloomskyDriver._find_in_device(v, parts[1])
        else:
            # just a straight up field/sensor name
            for (k, v) in data.iteritems():
                # iterate over the key, value pairs of our data to see if we
                # have the field we want
                if sensor_pattern == k:
                    # we have a match so save it so we can return it
                    element = v
        return element

    @staticmethod
    def _match(value, pattern):
        """Check if a value matches a glob pattern.

        Returns True if value glob matches pattern otherwise returns False.

        Inputs:
            pattern: the glob pattern to be used to check against
            value:   the value being checked

        Returns
            Boolean indicating whether there is a match or not
        """

        matches = fnmatch.filter([value], pattern)
        return True if matches else False


# ============================================================================
#                              class Collector
# ============================================================================


class Collector(object):
    """Base class for a client that polls an API."""

    queue = queue.Queue()

    def startup(self):
        pass

    def shutdown(self):
        pass


<<<<<<< HEAD
class ApiClient(Collector):
    """Class to poll the BloomSky API and return data to the driver."""
=======
# ============================================================================
#                              class ApiClient
# ============================================================================


class ApiClient(Collector):
    """Poll the bloomsky API for data and put the data in the queue."""
>>>>>>> 5cc827d2

    # endpoint for the BloomSky API GET request
    API_URL = 'https://api.bloomsky.com/api/skydata/'

    # Data fields contained in the base API response
    BASE_ITEMS = ['LAT', 'LON', 'ALT', 'UTC', 'DST', 'Searchable', 'DeviceID',
                  'RegisterTime', 'CityName', 'StreetName', 'FullAddress',
                  'DeviceName', 'BoundedPoint', 'NumOfFollowers', 'VideoList',
                  'VideoList_C', 'NumOfFavorites', 'PreviewImageList'
                  ]
    # Data fields contained in the API response 'Data' child field
    DATA_ITEMS = ['ImageURL', 'ImageTS', 'Pressure', 'Luminance',
                  'Temperature', 'Night', 'Voltage', 'UVIndex', 'TS', 'Rain',
                  'Humidity', 'DeviceType'
                  ]
    # Data fields contained in the API response 'Point' child field
    POINT_ITEMS = ['Temperature', 'Humidity']
    # Data fields contained in the API response 'Storm' child field
    STORM_ITEMS = ['RainRate', 'SustainedWindSpeed', 'RainDaily',
                   'WindDirection', 'WindGust'
                   ]
    # map for wind direction, API provides a 16-wind compass point rather than
    # numeric degrees
    WIND_DIR_MAP = {"N": 0, "NNE": 22.5, "NE": 45, "ENE": 67.5,
                    "E": 90, "ESE": 112.5, "SE": 135, "SSE": 157.5,
                    "S": 180, "SSW": 202.5, "SW": 225, "WSW": 247.5,
                    "W": 270, "WNW": 292.5, "NW": 315, "NWN": 337.5
                    }
    # Some API response fields require some form of manipulation/translation
    # before handing to the driver proper. This dict maps to the API response
    # fields that require manipulation/translation to a method in the class.
    # Nested dictionaries are used for fields in child fields.
    TRANSLATIONS = {'Data': {'Voltage': '_trans_voltage',
                             'UVIndex': '_trans_uv',
                             'Luminance': '_trans_luminance'
                             },
                    'Storm': {'WindDirection': '_trans_wind_dir'}
                    }

    def __init__(self, api_key, poll_interval=60, max_tries=3, retry_wait=10):
        """Initialise our class."""

        # the API key from dashboard.bloomsky.com
        self._api_key = api_key
        # interval between polls of the API, default is 60 seconds
        self._poll_interval = poll_interval
        # how many times to poll the API before giving up, default is 3
        self._max_tries = max_tries
        # period in seconds to wait before polling again, default is 10 seconds
        self._retry_wait = retry_wait
        # get a station data object to do the handle the interaction with the
<<<<<<< HEAD
        # BloomSky API
=======
        # Bloomsky API
>>>>>>> 5cc827d2
        self.sd = ApiClient.StationData(api_key)
        self._thread = None
        self._collect_data = False

    def collect_data(self):
        """Loop forever waking periodically to see if it is time to quit."""

        # ts of last time API was polled
        last_poll = 0
        # collect data continuously while we are told to collect data
        while self._collect_data:
            now = int(time.time())
            # is it time to poll?
            if now - last_poll > self._poll_interval:
                # yes, poll a max of self._max_tries times
                for tries in range(self._max_tries):
                    # wrap in a try..except so we can catch any errors
                    try:
                        # get the raw JSON API response
                        raw_data = self.sd.get_data()
                        # extract the data we want from the JSON response, do
                        # any manipulation/translation and return as a list of
                        # dicts
                        data = ApiClient.extract_data(raw_data)
                        # log the extracted data for debug purposes
                        logdbg3("Extracted data: %s" % data)
                        # put the data in the queue
                        Collector.queue.put(data)
                        # we are done so break out of the for loop
                        break
                    except (urllib.error.HTTPError, urllib.error.URLError) as e:
                        # handle any errors caught
                        logerr("Failed attempt %s of %s to get data: %s" %
                               (tries + 1, self._max_tries, e))
                        logdbg("Waiting %s seconds before retry" %
                               self._retry_wait)
                        time.sleep(self._retry_wait)
                    except IndexError as e:
                        # most likely we got back a blank response or maybe
                        # something couldn't be found where it was expected
                        logerr("Invalid data received on attempt %s of %s: %s" %
                               (tries + 1, self._max_tries, e))
                        logdbg("Waiting %s seconds before retry" %
                               self._retry_wait)
                        time.sleep(self._retry_wait)
                else:
                    # if we did not get any data after self._max_tries log it
                    logerr("Failed to get data after %d attempts" %
                           self._max_tries)
                # reset the last poll ts
                last_poll = now
                logdbg('Next update in %s seconds' % self._poll_interval)
            # sleep and see if its time to poll again
            time.sleep(1)

    @staticmethod
    def extract_data(data):
        """Extract the data of interest.

        Iterate through each API response field we are interested in and if it
        exists copy the data from the JSON response to a dict. Once complete,
        perform any manipulation/translation of any of the data fields
        (ie removing entries for non-existent sensors) then return the
        resulting dict.

        Input:
            data: JSON object containing the API response

        Returns:
            A dict containing the extracted and translated data. Dict may
            contain nested dicts.
        """

<<<<<<< HEAD
        data_dict = dict()
        for item in ApiClient.BASE_ITEMS:
            if item in data[0]:
                data_dict[item] = data[0][item]
        if 'Data' in data[0]:
            data_dict['Data'] = dict()
            for item in ApiClient.DATA_ITEMS:
                if item in data[0]['Data']:
                    data_dict['Data'][item] = data[0]['Data'][item]
        if 'Point' in data[0]:
            data_dict['Point'] = dict()
            for item in ApiClient.POINT_ITEMS:
                if item in data[0]['Point']:
                    data_dict['Point'][item] = data[0]['Point'][item]
        if 'Storm' in data[0]:
            data_dict['Storm'] = dict()
            for item in ApiClient.STORM_ITEMS:
                if item in data[0]['Storm']:
                    data_dict['Storm'][item] = data[0]['Storm'][item]
        # perform any manipulation/translation of the API response data (eg if
        # no Storm device UV will be 9999, WeeWX expects so UV field or data is
        # no sensor so delete the UV entry)
        data_dict.update(ApiClient.translate_data(data_dict,
                                                  ApiClient.TRANSLATIONS))
        return data_dict
=======
        device_list = []
        for id in data:
            device_dict = dict()
            for item in ApiClient.BASE_ITEMS:
                if item in id:
                    device_dict[item] = id[item]
            if 'Data' in id:
                device_dict['Data'] = dict()
                for item in ApiClient.DATA_ITEMS:
                    if item in id['Data']:
                        device_dict['Data'][item] = id['Data'][item]
            if 'Point' in id:
                device_dict['Point'] = dict()
                for item in ApiClient.POINT_ITEMS:
                    if item in id['Point']:
                        device_dict['Point'][item] = id['Point'][item]
            if 'Storm' in id:
                device_dict['Storm'] = dict()
                for item in ApiClient.STORM_ITEMS:
                    if item in id['Storm']:
                        device_dict['Storm'][item] = id['Storm'][item]
            # perform any manipulation/translation of the API response data
            # (eg if no Storm device UV will be 9999, weeWX expects so UV field
            # or data is no sensor so delete the UV entry)
            device_dict.update(ApiClient.translate_data(device_dict,
                                                        ApiClient.TRANSLATIONS))
            device_list.append(device_dict)
        return device_list
>>>>>>> 5cc827d2

    @staticmethod
    def translate_data(data, td):
        """Translate BloomSky API response data to meet WeeWX requirements."""

        # iterate over each item in the translation dict
        for key, value in td.items():
            # if the item is dict then recursively call ourself to translate
            # any fields in the child dict
            if hasattr(value, 'keys'):
                if key in data:
                    data[key].update(ApiClient.translate_data(data[key], value))
            elif key in data:
                # The key is not a dict and the value contains the method we
                # must call for the translation. Obtain an object pointing to
                # the method required and call it.
                getattr(ApiClient, value)(data, key)
        return data

    @staticmethod
    def _trans_voltage(data, key):
        """Translate BloomSky API Voltage field.

        API provides voltage in mV, WeeWX uses V.

        Inputs:
            data: Dict containing the translated API response
            key:  Key to the dict of the field concerned
        """

        # wrap in a try..except in case the field contains non-numeric data
        try:
            # convert from mV to V
            data[key] = data[key]/1000.0
        except TypeError:
            # if the field contains non-numeric data we can't convert it so set
            # it to None
            data[key] = None

    @staticmethod
    def _trans_uv(data, key, not_present=9999):
        """Translate BloomSky API UVIndex field.

        API provides UV of 9999 is no UV (Storm) sensor exists, WeeWX expects
        there to be no UV field if no UV sensor exists.

        Inputs:
            data: Dict containing the translated API response
            key:  Key to the dict of the field concerned
            not_present: API response field 'UVField' value if no Storm is
                         present, default is 9999
        """

        # if the UV field is 9999, there is no Storm and no UV sensor so delete
        # the entry
        if data[key] == not_present:
            data.pop(key)

    @staticmethod
    def _trans_luminance(data, key, not_present=9999):
        """Translate BloomSky API Luminance field.

        API provides Luminance of 9999 is no Luminance (Storm) sensor exists,
        WeeWX expects there to be no Luminance field if no Luminance sensor
        exists.

        Inputs:
            data: Dict containing the translated API response
            key:  Key to the dict of the field concerned
            not_present: API response field 'Luminance' value if no Storm is
                         present, default is 9999
        """

        # if the Luminance field is 9999, there is no Storm and no Luminance
        # sensor so delete the entry
        if data[key] == not_present:
            data.pop(key)

    @staticmethod
    def _trans_wind_dir(data, key):
        """Translate BloomSky API WindDirection field.

        API provides WindDirection using one of the 16-wind compass points,
        WeeWX uses numeric degrees.

        Inputs:
            dir: String containing one of the 16-wind compass points
        """

        # lookup the direction in WIND_DIR_MAP using a default of None
        data[key] = ApiClient.WIND_DIR_MAP.get(data[key], None)

    def startup(self):
        """Start a thread that collects data from the BloomSky API."""

        self._thread = ApiClient.CollectorThread(self)
        self._collect_data = True
        self._thread.start()

    def shutdown(self):
        """Tell the thread to stop, then wait for it to finish."""

        if self._thread:
            self._collect_data = False
            self._thread.join()
            self._thread = None

    class CollectorThread(threading.Thread):
        """Class used to do BloomSky API calls in a thread."""

        def __init__(self, client):
            threading.Thread.__init__(self)
            # keep reference to the client we are supporting
            self.client = client
            self.name = 'bloomsky-client'

        def run(self):
            # rather than letting the thread silently fail if an exception
            # occurs within the thread wrap in a try..except so the exception
            # can be caught and available exception information displayed
            try:
                # kick the collection off
                self.client.collect_data()
            except:
                # we have an exception so log what we can
                loginf('Exception:')
                weeutil.weeutil.log_traceback("    ****  ", syslog.LOG_INFO)

    class StationData(object):
        """Class to obtain station data from the BloomSky API."""

        def __init__(self, api_key):
            self._api_key = api_key
            self._last_update = 0

        def get_data(self, units='intl'):
            """Get raw data the BloomSky API."""

            # we pass the API key in the header
            headers = {'Authorization': self._api_key}
            # do we need to ask for international units, only if units=='intl'
            params = {}
            if units == 'intl':
                params['unit'] = units
            # make the request and get the returned data
            resp_json = ApiClient.get_request(ApiClient.API_URL,
                                              params, headers)
            self._last_update = int(time.time())
            return resp_json

    @staticmethod
    def get_request(url, params, headers):
        """Submit HTTP GET request and return any data as JSON object.

        Construct the GET request from its components. Submit the GET request
        and obtain the JSON format response. The JSON format response is
        returned without alteration.

        Inputs:
            url:
            params:
            headers:

        Returns:
            JSON format API response.
        """

        # encode the GET parameters
<<<<<<< HEAD
        data = urllib.parse.urlencode(params)
        obfuscated = dict(headers)
        if 'Authorization' in obfuscated:
            obfuscated['Authorization'] = ''.join(("....", obfuscated['Authorization'][-4:]))
        logdbg("url: %s data: %s hdr: %s" % (url, params, obfuscated))
        # A urllib2.Request that includes a 'data' parameter value will be sent
        # as a POST request. the BloomSky API requires a GET request. So to
=======
        data = urlencode(params)
        # obtain an obfuscated copy of the API key being used for use when
        # logging
        obf = dict(headers)
        if 'Authorization' in obf:
            obf['Authorization'] = ''.join(("....", obf['Authorization'][-4:]))
        logdbg("url: %s data: %s hdr: %s" % (url, params, obf))
        # A urllib2.Request that includes a 'data' parameter value will be sent
        # as a POST request but the Bloomsky API requires a GET request. So to
>>>>>>> 5cc827d2
        # send as a GET request with data just append '?' and the 'data' to the
        # URL then create the request with just url and headers parameters.
        _url = ''.join((url, '?', data))
        # create a Request object
        req = urllib.request.Request(url=_url, headers=headers)
        try:
            # submit the request
            w = urllib.request.urlopen(req)
            # Get charset used so we can decode the stream correctly.
            # Unfortunately the way to get the charset depends on whether
            # we are running under python2 or python3. Assume python3 but be
            # prepared to catch the error if python2.
            try:
                char_set = w.headers.get_content_charset()
            except AttributeError:
                # must be python2
                char_set = w.headers.getparam('charset')
            # Now get the response and decode it using the headers character
            # set, BloomSky does not currently return a character set in its
            # API response headers so be prepared for charset==None.
            if char_set is not None:
                resp = w.read().decode(char_set)
            else:
                resp = w.read().decode()
            w.close()
        except (urllib.error.URLError, socket.timeout) as e:
            logerr("Failed to get BloomSky API data")
            logerr("   **** %s" % e)
        # convert the response to a JSON object
        resp_json = json.loads(resp)
        # log response as required
        logdbg3("JSON API response: %s" % json.dumps(resp_json))
        # return the JSON object
        return resp_json


<<<<<<< HEAD
# To test this driver, do one of the following depending on your WeeWX install
# type:
#   PYTHONPATH=/home/weewx/bin python /home/weewx/bin/user/bloomsky.py
=======
# To use this driver in standalone mode for testing or development, use one of
# the following commands (depending on your weeWX install):
#
#   $ PYTHONPATH=/home/weewx/bin python /home/weewx/bin/user/bloomsky.py
>>>>>>> 5cc827d2
#
#   or
#
#   $ PYTHONPATH=/usr/share/weewx python /usr/share/weewx/user/bloomsky.py
#
#   The above commands will display details of available command line options.

if __name__ == "__main__":
    usage = """%prog [options] [--help]"""

    def main():
        import optparse
        syslog.openlog('wee_bloomsky', syslog.LOG_PID | syslog.LOG_CONS)
        parser = optparse.OptionParser(usage=usage)
        parser.add_option('--version', dest='version', action='store_true',
<<<<<<< HEAD
                          help='display BloomSky driver version number')
=======
                          help='display Bloomsky driver version number')
        parser.add_option('--config', dest='config_path', metavar='CONFIG_FILE',
                          help="Use configuration file CONFIG_FILE.")
>>>>>>> 5cc827d2
        parser.add_option('--debug', dest='debug', action='store_true',
                          help='display diagnostic information while running')
        parser.add_option('--run-driver', dest='run_driver', action='store_true',
                          metavar='RUN_DRIVER', help='run the BloomSky driver')
        parser.add_option('--api-key', dest='api_key', metavar='API_KEY',
                          help='BloomSky API key')
        parser.add_option('--get-json-data', dest='jdata', action='store_true',
<<<<<<< HEAD
                          help='get BloomSky API json response')
=======
                          help='get Bloomsky API json response')
        parser.add_option('--get-deviceids', dest='get_ids', action='store_true',
                          help='get Bloomsky device IDs associated with an API key')
>>>>>>> 5cc827d2
        (opts, args) = parser.parse_args()

        # if --debug raise our log level
        if opts.debug:
            syslog.setlogmask(syslog.LOG_UPTO(syslog.LOG_DEBUG))

        # display driver version number
        if opts.version:
            print("%s driver version: %s" % (DRIVER_NAME, DRIVER_VERSION))
            exit(0)

        # get config_dict to use
        config_path, config_dict = weecfg.read_config(opts.config_path, args)
        print "Using configuration file %s" % config_path
        stn_dict = config_dict.get('Bloomsky', {})

        # do we have a specific API key to use
        if opts.api_key:
            stn_dict['api_key'] = opts.api_key
            print "Using Bloomsky API key %s" % opts.api_key

        # display device IDs
        if opts.get_ids:
            get_ids(stn_dict)

        # run the driver
        if opts.run_driver:
            run_driver(stn_dict)

<<<<<<< HEAD
        # get BloomSky API JSON response
        if opts.jdata:
            get_json_data(opts.api_key)

    def run_driver(api_key):
        """Run the BloomSky driver."""
=======
        # display Bloomsky API JSON response
        if opts.jdata:
            get_json_data(stn_dict)

    def get_ids(stn_dict):
        """Display Bloomsky device IDs associated with an API key."""

        # get a BloomskyDriver object
        driver = BloomskyDriver(**stn_dict)
        ids = driver.ids
        if len(ids) > 1:
            print "Found Bloomsky device IDs: %s" % ', '.join(ids)
        elif len(ids) == 1:
            print "Found Bloomsky device ID: %s" % ', '.join(ids)
        else:
            print "No Bloomsky device IDS found"
        driver.closePort()
        exit(0)

    def run_driver(stn_dict):
        """Run the Bloomsky driver."""
>>>>>>> 5cc827d2

        import weeutil.weeutil

        # wrap in a try..except so we can pickup a keyboard interrupt
        try:
            # get a BloomskyDriver object
            driver = BloomskyDriver(**stn_dict)
            # continuously get loop packets and print them to screen
            for pkt in driver.genLoopPackets():
                print(weeutil.weeutil.timestamp_to_string(pkt['dateTime']), pkt)
        except KeyboardInterrupt:
            # we have a keyboard interrupt so shut down
            driver.closePort()

<<<<<<< HEAD
    def get_json_data(api_key):
        """Get the BloomSky API JSON format response and display on screen."""

        # get an ApiClient object
        api_client = ApiClient(api_key=api_key)
        # get the JSON response
        raw_data = api_client.sd.get_data()
        # display the JSON response on screen
        print(json.dumps(raw_data, sort_keys=True, indent=2))
=======
    def get_json_data(stn_dict):
        """Obtain Bloomsky API response and display in JSON format."""

        # extract the API key
        api_key = stn_dict.get('api_key')
        # if we have an API key then get the data otherwise exit after
        # informing the user about the problem
        if api_key:
            # get an ApiClient object
            api_client = ApiClient(api_key=api_key)
            # get the JSON response
            raw_data = api_client.sd.get_data()
            # display the JSON response on screen
            print json.dumps(raw_data, sort_keys=True, indent=2)
        else:
            print "Bloomsky API key required."
            print "Specify API key in configuration file under [Bloomsky] or use --api_key option."
            print "Exiting."
            exit(1)
>>>>>>> 5cc827d2

    main()<|MERGE_RESOLUTION|>--- conflicted
+++ resolved
@@ -1,5 +1,4 @@
 #!/usr/bin/python
-<<<<<<< HEAD
 """
 bloomsky.py
 
@@ -32,37 +31,6 @@
     25 June 2017        v0.1.0
         - initial release
 
-=======
-# bloomsky.py
-#
-# A weeWX driver for the Bloomsky family of personal weather devices.
-#
-# Copyright (C) 2017 Gary Roderick                  gjroderick<at>gmail.com
-#
-# This program is free software: you can redistribute it and/or modify it under
-# the terms of the GNU General Public License as published by the Free
-# Software Foundation, either version 3 of the License, or (at your option) any
-# later version.
-#
-# This program is distributed in the hope that it will be useful, but WITHOUT
-# ANY WARRANTY; without even the implied warranty of MERCHANTABILITY or FITNESS
-# FOR A PARTICULAR PURPOSE.  See the GNU General Public License for more
-# details.
-#
-# You should have received a copy of the GNU General Public License along with
-# this program.  If not, see http://www.gnu.org/licenses/.
-#
-# Version: 0.2.0rc2                                 Date: ?? January 2018
-#
-# Revision History
-#   ?? January 2018      v0.2.0
-#       - now supports multiple devices
-#   25 June 2017         v0.1.0
-#       - initial release
-#
-"""A weeWX driver for the Bloomsky family of personal weather devices.
->>>>>>> 5cc827d2
-
 
 To use this driver:
 
@@ -76,7 +44,6 @@
     # BloomSky API key obtained from dashboard.bloomsky.com
     api_key = INSERT_API_KEY_HERE
 
-<<<<<<< HEAD
     # BloomSky claim data is updated from the station every 5-8 minutes.
     # How often in seconds the driver will poll the BloomSky API. Default is
     # 60 seconds
@@ -140,17 +107,9 @@
             dailyRain = RainDaily
 
 4.  Add the following stanza to weewx.conf:
-=======
-    # How often in seconds the driver will poll the Bloomsky API. Default is
-    # 60 seconds. Bloomsky claim data is updated from the station every
-    # 5-8 minutes.
-    poll_interval = 60
-
-3.  Add the following stanza to weewx.conf:
->>>>>>> 5cc827d2
 
     Note: If an [Accumulator] stanza already exists in weewx.conf just add the
-          child [[]] settings.
+          child settings.
 
 [Accumulator]
     [[deviceID]]
@@ -172,48 +131,13 @@
 
     station_type = Bloomsky
 
-<<<<<<< HEAD
 6.  Before running WeeWX with the BloomSky driver you may wish to run the driver
 from the command line to ensure correct operation. To run the driver from the
 command line enter one of the the following commands depending on your WeeWX
 installation type:
-=======
-5.  If weeWX is running stop then start weeWX otherwise start weeWX.
-
-6.  Confirm operation via the log. WeeWX should download data from the Bloomsky
-site every poll_interval seconds and weeWX should generate an archive record
-every archive period. What observational data is saved to archive will depend
-on the database schema in use, as an example the default schema should see
-outTemp, pressure and outHumidity data being saved to archive when using Sky or
-Sky2 device. A storm device should see rain, rainRate, windSpeed, windDir and
-windGust being saved to archive.
-
-
-Standalone use
-
-The driver can be used in standalone mode for testing or development without
-the overheads of a running weeWX instance. To run the driver in standalone
-mode:
-
-1.  Put this file in $BIN_ROOT/user.
-
-2.  Depending on how weeWX was installed use one of the following commands:
-
-    -   setup.py install:
-
-        $ PYTHONPATH=/home/weewx/bin python /home/weewx/bin/user/bloomsky.py
-
-    -   any other weeWX install:
-
-        $ PYTHONPATH=/usr/share/weewx python /usr/share/weewx/user/bloomsky.py
-
-    Note: The driver can be run wihtout a [Bloomsky] stanza in weewx.conf but
-          the user will need to provide a   Bloomsky API key on the command
-          line and only the default sensor mapping will be available. A custom
-          sensor mapping can be used when running in standalone mode by
-          including a [[sensor_map]] stanza under thew weewx.conf [Bloomsky]
-          stanza.
->>>>>>> 5cc827d2
+
+    setup.py install:
+    $ PYTHONPATH=/home/weewx/bin python /home/weewx/bin/user/bloomsky.py --run-driver --api-key=INSERT_API_KEY
 
 
 Support for Multiple Device IDs
@@ -225,22 +149,21 @@
 under [Bloomsky]. Refer to the Bloomsky driver User's Guide
 (https://github.com/gjr80/weewx-bloomsky/wiki/User's-Guide).
 
-
-<<<<<<< HEAD
 7.  If WeeWX is running stop then start WeeWX otherwise start WeeWX.
+
+Support for Multiple Device IDs
+
+1.  In the case of Bloomsky accounts that have multiple device IDs (as distinct
+from multiple devices) a default install will result in data being obtained and
+used from the first found device ID. Other device IDs are ignored. This driver
+can use data from multiple device IDs by defining a sensor map in weewx.conf
+under [Bloomsky]. Refer to the Bloomsky driver User's Guide
+(https://github.com/gjr80/weewx-bloomsky/wiki/User's-Guide).
+
+
 """
 
 # Python imports
-=======
-Known Limitations
-
-- does not support multiple rain fields in a multi-device (Storm) setup
-"""
-
-# Python imports
-import Queue
-import fnmatch
->>>>>>> 5cc827d2
 import json
 import socket
 import syslog
@@ -251,22 +174,14 @@
 from six.moves import queue
 from six.moves import urllib
 
-<<<<<<< HEAD
 # WeeWX imports
-=======
-# weeWX imports
-import weecfg
->>>>>>> 5cc827d2
 import weeutil
 
 import weewx.drivers
+import weewx.wxformulas
 
 DRIVER_NAME = 'Bloomsky'
-<<<<<<< HEAD
 DRIVER_VERSION = "1.0.0"
-=======
-DRIVER_VERSION = "0.2.0rc2"
->>>>>>> 5cc827d2
 
 
 def logmsg(level, msg):
@@ -337,7 +252,6 @@
 
 
 class BloomskyDriver(weewx.drivers.AbstractDevice):
-<<<<<<< HEAD
     """BloomSky driver class."""
 
     # map from BloomSky API field names to WeeWX db schema names
@@ -351,6 +265,7 @@
                                          'deviceType':      'DeviceType',
                                          'barometer':       'Pressure',
                                          'luminance':       'Luminance',
+                                         'barometer':       'pressure',
                                          'raining':         'Rain',
                                          'night':           'Night',
                                          'imageTimestamp':  'ImageTS'},
@@ -361,7 +276,6 @@
                                          'windDir':         'WindDirection',
                                          'windGust':        'WindGust',
                                          'rainDaily':       'RainDaily'}
-=======
     """Driver for obtaining data from the Bloomsky API."""
 
     # Sane default map from Bloomsky API field names to weeWX db schema names
@@ -387,27 +301,22 @@
                           'windDir':         '*.Storm.WindDirection',
                           'windGust':        '*.Storm.WindGust',
                           'rainDaily':       '*.Storm.RainDaily'
->>>>>>> 5cc827d2
                           }
     DEFAULT_DELTAS = {'rain': 'rainDaily'}
 
     def __init__(self, **stn_dict):
         loginf('driver version is %s' % DRIVER_VERSION)
-
-        # get the sensor map
-        self.sensor_map = stn_dict.get('sensor_map',
-                                       BloomskyDriver.DEFAULT_SENSOR_MAP)
+        self.sensor_map = dict(BloomskyDriver.DEFAULT_SENSOR_MAP)
+        if 'sensor_map' in stn_dict:
+            self.sensor_map.update(stn_dict['sensor_map'])
         loginf('sensor map is %s' % self.sensor_map)
-<<<<<<< HEAD
         # number of time to try and get a response from the BloomSky API
-=======
 
         # get the deltas
         self.deltas = stn_dict.get('deltas', BloomskyDriver.DEFAULT_DELTAS)
         loginf('deltas is %s' % self.deltas)
 
         # number of time to try and get a response from the Bloomsky API
->>>>>>> 5cc827d2
         max_tries = int(stn_dict.get('max_tries', 3))
         # wait time in seconds between retries
         retry_wait = int(stn_dict.get('retry_wait', 10))
@@ -423,11 +332,7 @@
                                                                    retry_wait))
         self._counter_values = dict()
         self.last_rain = None
-<<<<<<< HEAD
         # create an ApiClient object to interact with the BloomSky API
-=======
-        # create an ApiClient object to interact with the Bloomsky API
->>>>>>> 5cc827d2
         self.collector = ApiClient(api_key,
                                    poll_interval=poll_interval,
                                    max_tries=max_tries,
@@ -477,11 +382,7 @@
         return ids
 
     def genLoopPackets(self):
-<<<<<<< HEAD
         """Wait for BloomSky API from the ApiClient and yield a loop packets.
-=======
-        """Yield Bloomsky loop packets.
->>>>>>> 5cc827d2
 
         Run a continuous loop checking the ApiClient queue for data. When data
         arrives map the raw data to a WeeWX loop packet and yield the packet.
@@ -492,35 +393,101 @@
             try:
                 # get any day from the collector queue
                 raw_data = self.collector.queue.get(True, 10)
-                # create a loop packet and initialise with dateTime and usUnits
-                packet = {'dateTime': int(time.time() + 0.5),
-                          'usUnits':  weewx.METRICWX
-                          }
-                self.map_to_fields(packet, raw_data)
+                # create a loop packet
+                packet = self.data_to_packet(raw_data)
+                # log the packet but only if debug>=2
+                logdbg2('Packet: %s' % packet)
                 # if we did get a packet then yield it for processing
                 if packet:
-                    self.calculate_rain(packet)
-                    # log the packet but only if debug>=2
-                    logdbg2('Packet: %s' % packet)
                     yield packet
             except queue.Empty:
                 # there was nothing in the queue so continue
                 pass
 
-<<<<<<< HEAD
     def data_to_packet(self, data):
         """Convert BloomSky data to WeeWX packet format.
+    def calculate_rain(self, packet):
+        """Calculate rainfall values for rain fields."""
+
+        for delta_field, src_field in self.deltas.iteritems():
+            if src_field in packet:
+                packet[delta_field] = self._calc_rain(src_field,
+                                                      packet[src_field],
+                                                      self._counter_values.get(src_field))
+                self._counter_values[src_field] = packet[src_field]
+
+    @staticmethod
+    def _calc_rain(src_field, new_total, old_total):
+        """Calculate rainfall given the current and previous totals."""
+
+        delta = None
+        if new_total is not None and old_total is not None:
+            if new_total >= old_total:
+                delta = new_total - old_total
+            else:
+                delta = new_total
+        return delta
+
+    def map_to_fields(self, packet, raw_data):
+        """Map Bloomsky raw data to weeWX packet fields.
 
         The Collector provides BloomSky API response in the form of a dict that
         may contain nested dicts of data. Fist map the BloomSky data to a flat
         WeeWX data packet then add a packet timestamp and unit system fields.
         Finally calculate rain since last packet.
+        Bloomsky API response is provided as a list of dicts with one dict per
+        device ID. Iterate over each sensor map entry adding sensor data to the
+        packet.
 
         Input:
             data: BloomSky API response in dict format
+        Inputs:
+            packet: the packet to be yielded
+            data:   Bloomsky API response in list of dict format
+        """
+
+        # iterate over each of the sensors in the sensor map
+        for s in self.sensor_map:
+            # obtain the mapped sensor value from the raw data, if it can't be
+            # found the returned value will be None
+            value = self.get_sensor_value(raw_data, self.sensor_map[s])
+            # if we have a value other than None add the field to the packet
+            if value is not None:
+                packet[s] = value
+        return
+
+    @staticmethod
+    def get_sensor_value(data, sensor_pattern):
+        """Get a Bloomsky sensor value given a Bloomsky sensor mapping.
+
+        Bloomsky API response is returned as a list of dicts with each dict
+        representing a single device ID. To find a data element represented
+        by a sensor mapping we first iterate over the dicts (device IDs) until
+        we find a matching device and then traverse the device's data (which
+        will contain nested dicts) to find the particular element.
+
+        Sensor map is in the format:
+
+            [XXXXX.][YYYYY.]ZZZZZ
+
+        where:
+            - XXXXX is an optional device ID value or glob pattern to be used
+              to match a device ID. Use of * will match the first available
+              device ID.
+            - YYYYY is an optional value or pattern to match nested data in the
+              API response. If used will normally be 'Data', 'Point' or
+              'Storm'.
+            - ZZZZZ is a Bloomsky API JSON response field name or glob pattern
+              to be used to match a field.
+
+        Inputs:
+            data:           list of dicts containing the Bloomsky data
+            sensor_pattern: sensor map pattern being used
 
         Returns:
             A WeeWX loop packet
+            The data element referred to by the sensor map pattern. Will be
+            None if no element found.
         """
 
         # map the BloomSky API data to a WeeWX loop packet
@@ -552,110 +519,6 @@
             # adjust our last rain total
             self.last_rain = total
         return packet
-
-    @staticmethod
-    def _map_fields(data, map):
-        """Map BloomSky API response fields to WeeWX loop packet fields.
-=======
-    def calculate_rain(self, packet):
-        """Calculate rainfall values for rain fields."""
-
-        for delta_field, src_field in self.deltas.iteritems():
-            if src_field in packet:
-                packet[delta_field] = self._calc_rain(src_field,
-                                                      packet[src_field],
-                                                      self._counter_values.get(src_field))
-                self._counter_values[src_field] = packet[src_field]
-
-    @staticmethod
-    def _calc_rain(src_field, new_total, old_total):
-        """Calculate rainfall given the current and previous totals."""
-
-        delta = None
-        if new_total is not None and old_total is not None:
-            if new_total >= old_total:
-                delta = new_total - old_total
-            else:
-                delta = new_total
-        return delta
-
-    def map_to_fields(self, packet, raw_data):
-        """Map Bloomsky raw data to weeWX packet fields.
-
-        Bloomsky API response is provided as a list of dicts with one dict per
-        device ID. Iterate over each sensor map entry adding sensor data to the
-        packet.
-
-        Inputs:
-            packet: the packet to be yielded
-            data:   Bloomsky API response in list of dict format
-        """
-
-        # iterate over each of the sensors in the sensor map
-        for s in self.sensor_map:
-            # obtain the mapped sensor value from the raw data, if it can't be
-            # found the returned value will be None
-            value = self.get_sensor_value(raw_data, self.sensor_map[s])
-            # if we have a value other than None add the field to the packet
-            if value is not None:
-                packet[s] = value
-        return
-
-    @staticmethod
-    def get_sensor_value(data, sensor_pattern):
-        """Get a Bloomsky sensor value given a Bloomsky sensor mapping.
->>>>>>> 5cc827d2
-
-        Bloomsky API response is returned as a list of dicts with each dict
-        representing a single device ID. To find a data element represented
-        by a sensor mapping we first iterate over the dicts (device IDs) until
-        we find a matching device and then traverse the device's data (which
-        will contain nested dicts) to find the particular element.
-
-<<<<<<< HEAD
-        Input:
-            data: BloomSky API response in dict format
-            map: The sensor map (dict)
-
-        Returns:
-            A WeeWX loop packet consisting of only those fields in the sensor
-            map that also exist in the source data dict.
-        """
-
-        # initialise our result
-        packet = dict()
-        # step through each key:value pair in the sensor map
-        for (w_field, b_field) in map.items():
-            # If the 'value' element is a dict we have a sub-map. Call
-            # ourselves using the sub-data and sub-map.
-            if hasattr(b_field, 'keys'):
-                # we have a sub-map
-                packet.update(BloomskyDriver._map_fields(data.get(w_field, {}),
-                                                         b_field))
-=======
-        Sensor map is in the format:
-
-            [XXXXX.][YYYYY.]ZZZZZ
-
-        where:
-            - XXXXX is an optional device ID value or glob pattern to be used
-              to match a device ID. Use of * will match the first available
-              device ID.
-            - YYYYY is an optional value or pattern to match nested data in the
-              API response. If used will normally be 'Data', 'Point' or
-              'Storm'.
-            - ZZZZZ is a Bloomsky API JSON response field name or glob pattern
-              to be used to match a field.
-
-        Inputs:
-            data:           list of dicts containing the Bloomsky data
-            sensor_pattern: sensor map pattern being used
-
-        Returns:
-            The data element referred to by the sensor map pattern. Will be
-            None if no element found.
-        """
-
         # initialise our response, assume nothing found to start with
         element = None
         # Need the device ID portion of the sensor pattern so we know when we
@@ -670,7 +533,6 @@
                     element = BloomskyDriver._find_in_device(device, parts[1])
                     if element:
                         return element
->>>>>>> 5cc827d2
             else:
                 # The sensor pattern is for a field only, that makes it simple,
                 # just look for the field at the top level of the dict.
@@ -683,21 +545,43 @@
         return element
 
     @staticmethod
+    def _map_fields(data, map):
+        """Map BloomSky API response fields to WeeWX loop packet fields.
     def _find_in_device(data, sensor_pattern):
         """Find a data element for a device ID given a partial sensor map.
 
         Recursively search the data dict for a key that matches the sensor
         pattern.
 
+        Input:
+            data: BloomSky API response in dict format
+            map: The sensor map (dict)
         Inputs:
             data:           device ID data to be searched
             sensor_pattern: sensor map pattern being used
 
         Returns:
+            A WeeWX loop packet consisting of only those fields in the sensor
+            map that also exist in the source data dict.
             The data element referred to by the sensor map pattern. Will be
             None if no element found.
         """
 
+        # initialise our result
+        packet = dict()
+        # step through each key:value pair in the sensor map
+        for (w_field, b_field) in map.items():
+            # If the 'value' element is a dict we have a sub-map. Call
+            # ourselves using the sub-data and sub-map.
+            if hasattr(b_field, 'keys'):
+                # we have a sub-map
+                packet.update(BloomskyDriver._map_fields(data.get(w_field, {}),
+                                                         b_field))
+            else:
+                # no-sub map so map to our result if we have data
+                if b_field in data:
+                    packet[w_field] = data[b_field]
+        return packet
         # start of assuming we have no match
         element = None
         # Split the sensor map at the first period '.' character. Look for a
@@ -760,20 +644,18 @@
         pass
 
 
-<<<<<<< HEAD
-class ApiClient(Collector):
-    """Class to poll the BloomSky API and return data to the driver."""
-=======
 # ============================================================================
 #                              class ApiClient
 # ============================================================================
 
 
 class ApiClient(Collector):
+    """Class to poll the BloomSky API and return data to the driver."""
+
+    # endpoint for the BloomSky API GET request
     """Poll the bloomsky API for data and put the data in the queue."""
->>>>>>> 5cc827d2
-
-    # endpoint for the BloomSky API GET request
+
+    # endpoint for the Bloomsky API GET request
     API_URL = 'https://api.bloomsky.com/api/skydata/'
 
     # Data fields contained in the base API response
@@ -823,11 +705,7 @@
         # period in seconds to wait before polling again, default is 10 seconds
         self._retry_wait = retry_wait
         # get a station data object to do the handle the interaction with the
-<<<<<<< HEAD
         # BloomSky API
-=======
-        # Bloomsky API
->>>>>>> 5cc827d2
         self.sd = ApiClient.StationData(api_key)
         self._thread = None
         self._collect_data = False
@@ -901,7 +779,6 @@
             contain nested dicts.
         """
 
-<<<<<<< HEAD
         data_dict = dict()
         for item in ApiClient.BASE_ITEMS:
             if item in data[0]:
@@ -927,7 +804,6 @@
         data_dict.update(ApiClient.translate_data(data_dict,
                                                   ApiClient.TRANSLATIONS))
         return data_dict
-=======
         device_list = []
         for id in data:
             device_dict = dict()
@@ -956,7 +832,6 @@
                                                         ApiClient.TRANSLATIONS))
             device_list.append(device_dict)
         return device_list
->>>>>>> 5cc827d2
 
     @staticmethod
     def translate_data(data, td):
@@ -1125,15 +1000,11 @@
         """
 
         # encode the GET parameters
-<<<<<<< HEAD
         data = urllib.parse.urlencode(params)
         obfuscated = dict(headers)
         if 'Authorization' in obfuscated:
             obfuscated['Authorization'] = ''.join(("....", obfuscated['Authorization'][-4:]))
         logdbg("url: %s data: %s hdr: %s" % (url, params, obfuscated))
-        # A urllib2.Request that includes a 'data' parameter value will be sent
-        # as a POST request. the BloomSky API requires a GET request. So to
-=======
         data = urlencode(params)
         # obtain an obfuscated copy of the API key being used for use when
         # logging
@@ -1142,8 +1013,7 @@
             obf['Authorization'] = ''.join(("....", obf['Authorization'][-4:]))
         logdbg("url: %s data: %s hdr: %s" % (url, params, obf))
         # A urllib2.Request that includes a 'data' parameter value will be sent
-        # as a POST request but the Bloomsky API requires a GET request. So to
->>>>>>> 5cc827d2
+        # as a POST request. the BloomSky API requires a GET request. So to
         # send as a GET request with data just append '?' and the 'data' to the
         # URL then create the request with just url and headers parameters.
         _url = ''.join((url, '?', data))
@@ -1180,16 +1050,13 @@
         return resp_json
 
 
-<<<<<<< HEAD
 # To test this driver, do one of the following depending on your WeeWX install
 # type:
 #   PYTHONPATH=/home/weewx/bin python /home/weewx/bin/user/bloomsky.py
-=======
 # To use this driver in standalone mode for testing or development, use one of
 # the following commands (depending on your weeWX install):
 #
 #   $ PYTHONPATH=/home/weewx/bin python /home/weewx/bin/user/bloomsky.py
->>>>>>> 5cc827d2
 #
 #   or
 #
@@ -1205,13 +1072,10 @@
         syslog.openlog('wee_bloomsky', syslog.LOG_PID | syslog.LOG_CONS)
         parser = optparse.OptionParser(usage=usage)
         parser.add_option('--version', dest='version', action='store_true',
-<<<<<<< HEAD
                           help='display BloomSky driver version number')
-=======
                           help='display Bloomsky driver version number')
         parser.add_option('--config', dest='config_path', metavar='CONFIG_FILE',
                           help="Use configuration file CONFIG_FILE.")
->>>>>>> 5cc827d2
         parser.add_option('--debug', dest='debug', action='store_true',
                           help='display diagnostic information while running')
         parser.add_option('--run-driver', dest='run_driver', action='store_true',
@@ -1219,13 +1083,10 @@
         parser.add_option('--api-key', dest='api_key', metavar='API_KEY',
                           help='BloomSky API key')
         parser.add_option('--get-json-data', dest='jdata', action='store_true',
-<<<<<<< HEAD
                           help='get BloomSky API json response')
-=======
                           help='get Bloomsky API json response')
         parser.add_option('--get-deviceids', dest='get_ids', action='store_true',
                           help='get Bloomsky device IDs associated with an API key')
->>>>>>> 5cc827d2
         (opts, args) = parser.parse_args()
 
         # if --debug raise our log level
@@ -1255,14 +1116,7 @@
         if opts.run_driver:
             run_driver(stn_dict)
 
-<<<<<<< HEAD
         # get BloomSky API JSON response
-        if opts.jdata:
-            get_json_data(opts.api_key)
-
-    def run_driver(api_key):
-        """Run the BloomSky driver."""
-=======
         # display Bloomsky API JSON response
         if opts.jdata:
             get_json_data(stn_dict)
@@ -1270,6 +1124,8 @@
     def get_ids(stn_dict):
         """Display Bloomsky device IDs associated with an API key."""
 
+    def run_driver(api_key):
+        """Run the BloomSky driver."""
         # get a BloomskyDriver object
         driver = BloomskyDriver(**stn_dict)
         ids = driver.ids
@@ -1284,7 +1140,6 @@
 
     def run_driver(stn_dict):
         """Run the Bloomsky driver."""
->>>>>>> 5cc827d2
 
         import weeutil.weeutil
 
@@ -1299,9 +1154,10 @@
             # we have a keyboard interrupt so shut down
             driver.closePort()
 
-<<<<<<< HEAD
     def get_json_data(api_key):
         """Get the BloomSky API JSON format response and display on screen."""
+    def get_json_data(stn_dict):
+        """Obtain Bloomsky API response and display in JSON format."""
 
         # get an ApiClient object
         api_client = ApiClient(api_key=api_key)
@@ -1309,10 +1165,6 @@
         raw_data = api_client.sd.get_data()
         # display the JSON response on screen
         print(json.dumps(raw_data, sort_keys=True, indent=2))
-=======
-    def get_json_data(stn_dict):
-        """Obtain Bloomsky API response and display in JSON format."""
-
         # extract the API key
         api_key = stn_dict.get('api_key')
         # if we have an API key then get the data otherwise exit after
@@ -1329,6 +1181,5 @@
             print "Specify API key in configuration file under [Bloomsky] or use --api_key option."
             print "Exiting."
             exit(1)
->>>>>>> 5cc827d2
 
     main()