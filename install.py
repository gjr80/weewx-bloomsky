"""
This program is free software; you can redistribute it and/or modify it under
the terms of the GNU General Public License as published by the Free Software
Foundation; either version 2 of the License, or (at your option) any later
version.

This program is distributed in the hope that it will be useful, but WITHOUT ANY
WARRANTY; without even the implied warranty of MERCHANTABILITY or FITNESS FOR A
PARTICULAR PURPOSE.  See the GNU General Public License for more details.

                        Installer for Bloomsky Driver

<<<<<<< HEAD
Version: 1.0.1                                        Date: 13 April 2020

Revision History
    13 April 2020       v1.0.1
        - bump version number only
=======
Version: 2.0.0                                          Date: 3 August 2020

Revision History
    27 August 2020      v2.0.0
        - now WeeWX 3.7+/4.x python2/3 compatible
        - added accumulator noop adder for field raining
>>>>>>> f6427058
    31 May 2019         v1.0.0
        - bump version number only
    29 May 2019         v0.1.1
        - reformatted comments
    9 January 2018      v0.2.0rc2
        - added ability to support multiple device IDs
        - now supports user defined sensor map
        - default poll interval now 60 seconds not 15 seconds
    25 June 2017        v0.1.0
        - initial implementation
"""

import weewx

from distutils.version import StrictVersion
from setup import ExtensionInstaller

REQUIRED_VERSION = "3.7.0"
<<<<<<< HEAD
BLOOMSKY_VERSION = "1.0.1"
=======
BLOOMSKY_VERSION = "2.0.0"
>>>>>>> f6427058


def loader():
    return BloomskyInstaller()


class BloomskyInstaller(ExtensionInstaller):
    def __init__(self):
        if StrictVersion(weewx.__version__) < StrictVersion(REQUIRED_VERSION):
            msg = "%s requires WeeWX %s or greater, found %s" % (''.join(('Bloomsky driver ', BLOOMSKY_VERSION)),
                                                                 REQUIRED_VERSION,
                                                                 weewx.__version__)
            raise weewx.UnsupportedFeature(msg)
        super(BloomskyInstaller, self).__init__(
            version=BLOOMSKY_VERSION,
            name='Bloomsky',
            description='WeeWX driver for Bloomsky Sky1/Sky2/Storm personal weather stations.',
            author="Gary Roderick",
            author_email="gjroderick<@>gmail.com",
            files=[('bin/user', ['bin/user/bloomsky.py'])],
            config={
                'Bloomsky': {
                    'api_key': 'INSERT_API_KEY_HERE',
                    'poll_interval': 60,
                    'driver': 'user.bloomsky'
                },
                'Accumulator': {
                    'deviceID': {
                        'adder': 'noop'
                    },
                    'deviceName': {
                        'adder': 'noop'
                    },
                    'imageURL': {
                        'adder': 'noop'
                    },
                    'deviceType': {
                        'adder': 'noop'
                    },
                    'night': {
                        'adder': 'noop'
                    },
                    'imageTimestamp': {
                        'adder': 'noop'
                    },
                    'raining': {
                        'adder': 'noop'
                    }
                }
            }
        )<|MERGE_RESOLUTION|>--- conflicted
+++ resolved
@@ -10,20 +10,12 @@
 
                         Installer for Bloomsky Driver
 
-<<<<<<< HEAD
-Version: 1.0.1                                        Date: 13 April 2020
-
-Revision History
-    13 April 2020       v1.0.1
-        - bump version number only
-=======
 Version: 2.0.0                                          Date: 3 August 2020
 
 Revision History
     27 August 2020      v2.0.0
         - now WeeWX 3.7+/4.x python2/3 compatible
         - added accumulator noop adder for field raining
->>>>>>> f6427058
     31 May 2019         v1.0.0
         - bump version number only
     29 May 2019         v0.1.1
@@ -42,11 +34,7 @@
 from setup import ExtensionInstaller
 
 REQUIRED_VERSION = "3.7.0"
-<<<<<<< HEAD
-BLOOMSKY_VERSION = "1.0.1"
-=======
 BLOOMSKY_VERSION = "2.0.0"
->>>>>>> f6427058
 
 
 def loader():
@@ -56,7 +44,7 @@
 class BloomskyInstaller(ExtensionInstaller):
     def __init__(self):
         if StrictVersion(weewx.__version__) < StrictVersion(REQUIRED_VERSION):
-            msg = "%s requires WeeWX %s or greater, found %s" % (''.join(('Bloomsky driver ', BLOOMSKY_VERSION)),
+            msg = "%s requires weeWX %s or greater, found %s" % (''.join(('Bloomsky driver ', BLOOMSKY_VERSION)),
                                                                  REQUIRED_VERSION,
                                                                  weewx.__version__)
             raise weewx.UnsupportedFeature(msg)
